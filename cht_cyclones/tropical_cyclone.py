# -*- coding: utf-8 -*-
"""
Tropical Cyclone Module in the Coastal Hazards Toolkit

Module supports two classes
    TropicalCyclone:             deterministic simulations
    TropicalCycloneEnsemble      probabilistic simulations using the simplified DeMaria et al. (2009) approach

    To do list - priority
        netcdf spiderwebs

    To do list - 'nice to haves'
        make reading of ddb_cyc not file size related but using actual keywords (since format are changing)
        add more reading formats (e.g. NHC, JTWC, etc.)
        enable coordinate conversions; now it is all WGS 84
"""

# Modules needed
import os
from datetime import datetime, timedelta

import fiona
import geopandas as gpd
import matplotlib.pyplot as plt
import numpy as np
import pandas as pd
from scipy.interpolate import CubicSpline, interp1d
from scipy.ndimage.filters import uniform_filter1d
from shapely.geometry import LineString, MultiLineString, Point, mapping

# Settings
dateformat_module = "%Y%m%d %H%M%S"
knots_to_ms = float(0.51444)
nm_to_km = float(1.852)
nm_to_m = float(1.852) * 1000
pd.options.mode.chained_assignment = None


# Classes of the Tropical Cyclone module
class TropicalCyclone:
    # Init
    def __init__(self, name=None):
        # Header
        self.name = name  # name of the tropical cyclone
        self.wind_profile = "holland2010"  # parametric wind profile: holland2010, holland2008, holland1980
        self.wind_pressure_relation = "holland2008"  # relationship used to determine pressure or wind speed if one is unknown
        self.rmw_relation = "nederhoff2019"  # relationship used to determine RMW (needed for most wind profiles)
        self.background_pressure = 1012.0  # background pressure in Pa
        self.phi_spiral = 20.0  # phi spiral
        self.wind_conversion_factor = (
            0.93  # conversion factor from 1-min to 10-minute winds (if needed)
        )
        self.spiderweb_radius = 1000.0  # radius in km
        self.nr_radial_bins = int(500)  # number of radial bins
        self.nr_directional_bins = int(36)  # number of directional bins
        self.debug = 0  # do not show prints =0; change to 1 to show prints

        self.low_wind_speeds_cut_off = (
            0.0  # float that is used to trim the track when making spiderwebs
        )
        self.extend_track = 0.0  # with certain amount of days
        self.rho_air = 1.15  # used in the determination of parametric wind field
        self.asymmetry_option = (
            "schwerdt1979"  # asymmetry_options: schwerdt1979, mvo, none
        )
        self.reference_time = datetime(1970, 1, 1)  # used when writing out spiderweb
        self.include_rainfall = True  # logic: 0 is no and 1 is yes
        self.rainfall_relationship = "ipet"  # rainfall_relationship: ipet
        self.rainfall_factor = 1.0  # factor to calibrate rainfall

        # New keywords to keep track of units in intensity, wind radii and coordinate system
        self.unit_intensity = "knots"  # float
        self.unit_radii = "nm"  # nm
        self.EPSG = 4326

        # Track itself - create a dummy point
        point = Point(0, 0)
        self.track = gpd.GeoDataFrame(
            {
                "datetime": [0],
                "geometry": [point],
                "vmax": [0],
                "pc": [0],
                "RMW": [0],
                "R35_NE": [0],
                "R35_SE": [0],
                "R35_SW": [0],
                "R35_NW": [0],
                "R50_NE": [0],
                "R50_SE": [0],
                "R50_SW": [0],
                "R50_NW": [0],
                "R65_NE": [0],
                "R65_SE": [0],
                "R65_SW": [0],
                "R65_NW": [0],
                "R100_NE": [0],
                "R100_SE": [0],
                "R100_SW": [0],
                "R100_NW": [0],
            }
        )
        self.track.set_crs(epsg=self.EPSG, inplace=True)  # noqa: PD002

        # Done
        self.creation_time = datetime.now()

    # Reading
    def from_jmv30(self, filename):
        self.read_track(filename, "jmv30")

    def from_ddb_cyc(self, filename):
        self.read_track(filename, "ddb_cyc")

    def read_track(self, filename, fmt):
        # If ddb_cyc
        if fmt == "ddb_cyc":
            # Read all the lines first
            with open(filename, "r") as f:
                lines = f.readlines()

            # Define the name first
            for line in lines:
                if line[0:4] == "Name":
                    string_value = line[5:]
                    string_value = "".join(ch for ch in string_value if ch.isalnum())
                    self.name = string_value

            # Define other variables names (if they exist)
            for i in range(len(lines)):
                line = lines[i]
                if line[0:11] == "WindProfile":
                    string_value = line[23:]
                    string_value = "".join(ch for ch in string_value if ch.isalnum())
                    self.wind_profile = string_value
                if line[0:20] == "WindPressureRelation":
                    string_value = line[23:]
                    string_value = "".join(ch for ch in string_value if ch.isalnum())
                    self.wind_pressure_relation = string_value
                if line[0:12] == "RMaxRelation":
                    string_value = line[23:]
                    string_value = "".join(ch for ch in string_value if ch.isalnum())
                    self.rmw_relation = string_value
                if line[0:18] == "Backgroundpressure":
                    string_value = line[23:]
                    string_value = "".join(ch for ch in string_value if ch.isalnum())
                    self.background_pressure = float(string_value)
                if line[0:9] == "PhiSpiral":
                    string_value = line[23:]
                    string_value = "".join(ch for ch in string_value if ch.isalnum())
                    self.phi_spiral = float(string_value)
                if line[0:20] == "WindConversionFactor":
                    string_value = line[23:]
                    self.wind_conversion_factor = float(string_value)
                if line[0:15] == "SpiderwebRadius":
                    string_value = line[23:]
                    string_value = "".join(ch for ch in string_value if ch.isalnum())
                    self.spiderweb_radius = float(string_value)
                if line[0:12] == "NrRadialBins":
                    string_value = line[23:]
                    string_value = "".join(ch for ch in string_value if ch.isalnum())
                    self.nr_radial_bins = int(string_value)
                if line[0:17] == "NrDirectionalBins":
                    string_value = line[23:]
                    string_value = "".join(ch for ch in string_value if ch.isalnum())
                    self.nr_directional_bins = int(string_value)

            # Read the track
            for i in range(len(lines)):
                line = lines[i]
<<<<<<< HEAD
                if line[0:10] == "##    Date":
=======
                if line[0:10] == "##    Date":  # TODO: this seems super sketchy!!!
>>>>>>> 7894ff10
                    break

            # Place coordinates in Tropical Cyclone Track
            for j in range(i + 1, len(lines)):
                # Get values
                line = lines[j]
                line = line.split()
                date_format = "%Y%m%d %H%M%S"
                date_string = line[0] + " " + line[1]
                tc_time = datetime.strptime(date_string, date_format)
                tc_time_string = tc_time.strftime(date_format)
                y = float(line[2])
                x = float(line[3])
                vmax = float(line[4])
                pc = float(line[5])
                RMW = float(line[6])

                R35_NE = float(line[7])
                R35_SE = float(line[8])
                R35_SW = float(line[9])
                R35_NW = float(line[10])

                R50_NE = float(line[11])
                R50_SE = float(line[12])
                R50_SW = float(line[13])
                R50_NW = float(line[14])

                R65_NE = float(line[15])
                R65_SE = float(line[16])
                R65_SW = float(line[17])
                R65_NW = float(line[18])

                R100_NE = float(line[19])
                R100_SE = float(line[20])
                R100_SW = float(line[21])
                R100_NW = float(line[22])

                # Make GeoDataFrame
                point = Point(x, y)
                gdf = gpd.GeoDataFrame(
                    {
                        "datetime": [tc_time_string],
                        "geometry": [point],
                        "vmax": [vmax],
                        "pc": [pc],
                        "RMW": [RMW],
                        "R35_NE": [R35_NE],
                        "R35_SE": [R35_SE],
                        "R35_SW": [R35_SW],
                        "R35_NW": [R35_NW],
                        "R50_NE": [R50_NE],
                        "R50_SE": [R50_SE],
                        "R50_SW": [R50_SW],
                        "R50_NW": [R50_NW],
                        "R65_NE": [R65_NE],
                        "R65_SE": [R65_SE],
                        "R65_SW": [R65_SW],
                        "R65_NW": [R65_NW],
                        "R100_NE": [R100_NE],
                        "R100_SE": [R100_SE],
                        "R100_SW": [R100_SW],
                        "R100_NW": [R100_NW],
                    }
                )
                gdf.set_crs(epsg=self.EPSG, inplace=True)

                # Append self
                self.track = pd.concat([self.track, gdf])

            # Done with this
            self.track = self.track.reset_index(drop=True)
            self.track = self.track.drop([0])  # remove the dummy
            self.track = self.track.reset_index(drop=True)
            if self.debug == 1:
                print("Successfully read track - ddb_cyc")

        elif fmt == "jmv30":
            print("to do: work on progress")
        else:
            raise Exception("This file format is not supported as read track!")

    # Writing
    def write_track(self, filename, fmt):
        # If ddb_cyc
        if fmt == "ddb_cyc":
            # Open file
            with open(filename, "wt") as f:
                # Print header
                f.writelines(
                    "# Tropical Cyclone Toolbox - Coastal Hazards Toolkit - "
                    + self.creation_time.strftime(dateformat_module)
                    + "\n"
                )

                # Print rest
                f.writelines("Name                   " + self.name + "\n")
                f.writelines("WindProfile            " + self.wind_profile + "\n")
                f.writelines(
                    "WindPressureRelation   " + self.wind_pressure_relation + "\n"
                )
                f.writelines("RMaxRelation           " + self.rmw_relation + "\n")
                f.writelines(
                    "Backgroundpressure     " + str(self.background_pressure) + "\n"
                )
                f.writelines("PhiSpiral              " + str(self.phi_spiral) + "\n")
                f.writelines(
                    "WindConversionFactor   " + str(self.wind_conversion_factor) + "\n"
                )
                f.writelines(
                    "SpiderwebRadius        " + str(self.spiderweb_radius) + "\n"
                )
                f.writelines(
                    "NrRadialBins           " + str(self.nr_radial_bins) + "\n"
                )
                f.writelines(
                    "NrDirectionalBins      " + str(self.nr_directional_bins) + "\n"
                )
                epsg = self.track.crs.name
                f.writelines("EPSG                   " + epsg + "\n")
                f.writelines(
                    "UnitIntensity          " + str(self.unit_intensity) + "\n"
                )
                f.writelines("UnitWindRadii          " + str(self.unit_radii) + "\n")

                # Print header for the track
                f.writelines("#  \n")
                f.writelines(
                    "##    Datetime               Lat        Lon         Vmax       Pc          Rmax         R35(NE)      R35(SE)     R35(SW)     R35(NW)     R50(NE)     R50(SE)    R50(SW)    R50(NW)     R65(NE)     R65(SE)     R65(SW)     R65(NW)    R100(NE)    R100(SE)    R100(SW)    R100(NE)  \n"
                )

                # Print the actual track
                for i in range(len(self.track)):
                    f.writelines(self.track.datetime[i].rjust(20))
                    coords = self.track.geometry[i]
                    f.writelines(str(round(coords.y, 2)).rjust(12))
                    f.writelines(str(round(coords.x, 2)).rjust(12))

                    f.writelines(str(round(self.track.vmax[i], 1)).rjust(12))
                    f.writelines(str(round(self.track.pc[i], 1)).rjust(12))
                    f.writelines(str(round(self.track.RMW[i], 1)).rjust(12))

                    f.writelines(str(round(self.track.R35_NE[i], 1)).rjust(12))
                    f.writelines(str(round(self.track.R35_SE[i], 1)).rjust(12))
                    f.writelines(str(round(self.track.R35_SW[i], 1)).rjust(12))
                    f.writelines(str(round(self.track.R35_NW[i], 1)).rjust(12))

                    f.writelines(str(round(self.track.R50_NE[i], 1)).rjust(12))
                    f.writelines(str(round(self.track.R50_SE[i], 1)).rjust(12))
                    f.writelines(str(round(self.track.R50_SW[i], 1)).rjust(12))
                    f.writelines(str(round(self.track.R50_NW[i], 1)).rjust(12))

                    f.writelines(str(round(self.track.R65_NE[i], 1)).rjust(12))
                    f.writelines(str(round(self.track.R65_SE[i], 1)).rjust(12))
                    f.writelines(str(round(self.track.R65_SW[i], 1)).rjust(12))
                    f.writelines(str(round(self.track.R65_NW[i], 1)).rjust(12))

                    f.writelines(str(round(self.track.R100_NE[i], 1)).rjust(12))
                    f.writelines(str(round(self.track.R100_SE[i], 1)).rjust(12))
                    f.writelines(str(round(self.track.R100_SW[i], 1)).rjust(12))
                    f.writelines(str(round(self.track.R100_NW[i], 1)).rjust(12))

                    f.writelines("\n")

            if self.debug == 1:
                print("Successfully written track - ddb_cyc")
        else:
            print(
                'For other methods of writing the track; please used the "tc.track.to_file" option'
            )

    # Support functions for creating spiderweb
    # 1. estimate_missing_values => still assuming imperial system
    def estimate_missing_values(self):
        # Go over the track and determine missing values
        for it in range(len(self.track)):
            # Get coordinates
            coords_it = self.track.geometry[it]

            # determine wind speed
            if self.track.vmax[it] < 0:
                if self.wind_pressure_relation == "holland2008":
                    # estimate this: vmax is in m/s
                    vmax = wpr_holland2008(
                        pc=self.track.pc[it],
                        pn=self.background_pressure,
                        phi=coords_it.y,
                        dpcdt=self.track.dpcdt[it],
                        vt=np.sqrt(self.track.vtx[it] ** 2 + self.track.vty[it] ** 2),
                        rhoa=self.rho_air,
                    )

                    # place this
                    if self.unit_intensity == "knots":
                        self.track.vmax[it] = vmax / knots_to_ms
                    else:
                        self.track.vmax[it] = vmax

            # determine pressure
            if self.track.pc[it] < 0:
                if self.wind_pressure_relation == "holland2008":
                    # estimate this
                    if self.unit_intensity == "knots":
                        pc = wpr_holland2008(
                            vmax=self.track.vmax[it] * knots_to_ms,
                            pn=self.background_pressure,
                            phi=coords_it.y,
                            dpcdt=self.track.dpcdt[it],
                            vt=np.sqrt(
                                self.track.vtx[it] ** 2 + self.track.vty[it] ** 2
                            ),
                            rhoa=self.rho_air,
                        )
                    else:
                        pc = wpr_holland2008(
                            vmax=self.track.vmax[it],
                            pn=self.background_pressure,
                            phi=coords_it.y,
                            dpcdt=self.track.dpcdt[it],
                            vt=np.sqrt(
                                self.track.vtx[it] ** 2 + self.track.vty[it] ** 2
                            ),
                            rhoa=self.rho_air,
                        )

                    # place this
                    self.track.pc[it] = pc

            # radius of maximum winds (RMW)
            if self.track.RMW[it] < 0:
                # Nederhoff et al. 2019
                if self.rmw_relation == "nederhoff2019":
                    # Estimate: relationship assume m/s
                    if self.unit_intensity == "knots":
                        [rmax, dr35] = wind_radii_nederhoff(
                            self.track.vmax[it] / knots_to_ms, coords_it.y, 0, 0
                        )
                    else:
                        [rmax, dr35] = wind_radii_nederhoff(
                            self.track.vmax[it], coords_it.y, 0, 0
                        )

                    # Place value: output is in km
                    if self.unit_radii == "nm":
                        self.track.RMW[it] = rmax["mode"] / nm_to_km
                    else:
                        self.track.RMW[it] = rmax["mode"]

                # Gross et al. 2004
                elif self.rmw_relation == "gross2004":
                    # Estimate: relationship assume knots
                    if self.unit_radii == "knots":
                        rmax = (
                            35.37
                            - 0.11100 * self.track.vmax[it]
                            + 0.5700 * (abs(coords_it.y) - 25)
                        )
                    else:
                        rmax = (
                            35.37
                            - 0.11100 * self.track.vmax[it] * knots_to_ms
                            + 0.5700 * (abs(coords_it.y) - 25)
                        )

                    # Place value: output is in nm
                    if self.unit_radii == "nm":
                        self.track.RMW[it] = rmax
                    else:
                        self.track.RMW[it] = rmax * nm_to_km

                # Simple constant value of 25 nm
                elif self.rmw_relation == "constant_25nm":
                    # Place 25 nm
                    if self.unit_radii == "nm":
                        self.track.RMW[it] = float(25)
                    else:
                        self.track.RMW[it] = float(25) * nm_to_km

            # radius of gale force winds (R35)
            if self.wind_profile == "holland2010":
                if self.track.vmax[it] >= 35:
                    if (
                        (self.track.R35_NE[it] == -999)
                        and (self.track.R35_SE[it] == -999)
                        and (self.track.R35_SW[it] == -999)
                        and (self.track.R35_NW[it] == -999)
                    ):
                        # Estimate values
                        if self.unit_radii == "knots":
                            [rmax, dr35] = wind_radii_nederhoff(
                                self.track.vmax[it] * knots_to_ms, coords_it.y, 0, 0
                            )
                        else:
                            [rmax, dr35] = wind_radii_nederhoff(
                                self.track.vmax[it], coords_it.y, 0, 0
                            )

                        if self.unit_radii == "nm":
                            self.track.R35_NE[it] = (
                                dr35["mode"] / nm_to_km + self.track.RMW[it]
                            )
                            self.track.R35_SE[it] = (
                                dr35["mode"] / nm_to_km + self.track.RMW[it]
                            )
                            self.track.R35_SW[it] = (
                                dr35["mode"] / nm_to_km + self.track.RMW[it]
                            )
                            self.track.R35_NW[it] = (
                                dr35["mode"] / nm_to_km + self.track.RMW[it]
                            )
                        else:
                            self.track.R35_NE[it] = dr35["mode"] + self.track.RMW[it]
                            self.track.R35_SE[it] = dr35["mode"] + self.track.RMW[it]
                            self.track.R35_SW[it] = dr35["mode"] + self.track.RMW[it]
                            self.track.R35_NW[it] = dr35["mode"] + self.track.RMW[it]

    # 2A. cut_off_low_wind_speeds
    def cut_off_low_wind_speeds(self):
        # Only apply this when the cut_off wind is defined
        if self.low_wind_speeds_cut_off > 0.0:
            # Find first
            ifirst = []
            for it in range(len(self.track)):
                if self.track.vmax[it] >= self.low_wind_speeds_cut_off and not ifirst:
                    ifirst = it
                    break
            if ifirst > 0:
                self.track = self.track.drop(list(range(0, ifirst)))
                self.track = self.track.reset_index(drop=True)

            # Find last
            ilast = []
            for it in range(len(self.track) - 1, 0 - 1, -1):
                if self.track.vmax[it] >= self.low_wind_speeds_cut_off and not ilast:
                    ilast = it
                    break
            if ilast:
                self.track = self.track.drop(list(range(ilast + 1, len(self.track))))
                self.track = self.track.reset_index(drop=True)

        else:
            if self.debug == 1:
                print("No cut_off_low_wind_speeds since wind speed is zero or lower")

    # 2B. Extent track with certain number of days
    def extent_track(self):
        # Only apply this when the extend days are defined
        if self.extend_track > 0.0:
            # Compute last gradient
            it_last = len(self.track) - 1
            coords2 = self.track.geometry[it_last]  # last
            datetime2 = datetime.strptime(
                self.track.datetime[it_last], dateformat_module
            )

            it = len(self.track) - 2
            coords1 = self.track.geometry[it]  # first
            datetime1 = datetime.strptime(self.track.datetime[it], dateformat_module)
            dx = coords2.x - coords1.x
            dy = coords2.y - coords1.y
            dt = datetime2 - datetime1

            # Extending the track
            for i in range(1, int(self.extend_track)):
                # Get location
                dt_factor = 86400 / dt.seconds
                x = coords2.x + dx * dt_factor * i
                y = coords2.y + dy * dt_factor * i
                point = Point(x, y)

                # Make time
                date_format = "%Y%m%d %H%M%S"
                tc_time = datetime.strptime(self.track.datetime[it_last], date_format)
                tc_time = tc_time + timedelta(days=i)
                tc_time_string = tc_time.strftime(date_format)
                # print(tc_time_string)

                # Make GeoDataFrame
                gdf = gpd.GeoDataFrame(
                    {
                        "datetime": [tc_time_string],
                        "geometry": [point],
                        "vmax": [self.track.vmax[it_last]],
                        "pc": [self.track.pc[it_last]],
                        "RMW": [self.track.RMW[it_last]],
                        "R35_NE": [0],
                        "R35_SE": [0],
                        "R35_SW": [0],
                        "R35_NW": [0],
                        "R50_NE": [0],
                        "R50_SE": [0],
                        "R50_SW": [0],
                        "R50_NW": [0],
                        "R65_NE": [0],
                        "R65_SE": [0],
                        "R65_SW": [0],
                        "R65_NW": [0],
                        "R100_NE": [0],
                        "R100_SE": [0],
                        "R100_SW": [0],
                        "R100_NW": [0],
                    }
                )
                gdf.set_crs(epsg=self.EPSG, inplace=True)

                # Append self
                self.track = pd.concat([self.track, gdf])

            # Done
            self.track = self.track.reset_index(drop=True)
            if self.debug == 1:
                print("Successfully extended track")

        else:
            if self.debug == 1:
                print("No extending since number of days is zero or lower")

    # 3A. convert_units_imperial_metric
    def convert_units_imperial_metric(self):
        # Convert wind speeds
        # from  knots   - typically 1-minute averaged
        # to    m/s     - we account for conversion here
        if (self.unit_intensity == "knots") and (self.unit_radii == "nm"):
            # Intensity first
            self.track.vmax = (
                self.track.vmax * knots_to_ms * self.wind_conversion_factor
            )

            # Convert radius of maximum winds
            self.track.RMW = self.track.RMW * nm_to_km

            # Convert wind radii
            for it in range(len(self.track)):
                # R35
                if self.track.R35_NE[it] > 0:
                    self.track.R35_NE[it] = self.track.R35_NE[it] * nm_to_km
                else:
                    self.track.R35_NE[it] = np.NaN

                if self.track.R35_SE[it] > 0:
                    self.track.R35_SE[it] = self.track.R35_SE[it] * nm_to_km
                else:
                    self.track.R35_SE[it] = np.NaN

                if self.track.R35_SW[it] > 0:
                    self.track.R35_SW[it] = self.track.R35_SW[it] * nm_to_km
                else:
                    self.track.R35_SW[it] = np.NaN

                if self.track.R35_NW[it] > 0:
                    self.track.R35_NW[it] = self.track.R35_NW[it] * nm_to_km
                else:
                    self.track.R35_NW[it] = np.NaN

                # R50
                if self.track.R50_NE[it] > 0:
                    self.track.R50_NE[it] = self.track.R50_NE[it] * nm_to_km
                else:
                    self.track.R50_NE[it] = np.NaN

                if self.track.R50_SE[it] > 0:
                    self.track.R50_SE[it] = self.track.R50_SE[it] * nm_to_km
                else:
                    self.track.R50_SE[it] = np.NaN

                if self.track.R50_SW[it] > 0:
                    self.track.R50_SW[it] = self.track.R50_SW[it] * nm_to_km
                else:
                    self.track.R50_SW[it] = np.NaN

                if self.track.R50_NW[it] > 0:
                    self.track.R50_NW[it] = self.track.R50_NW[it] * nm_to_km
                else:
                    self.track.R50_NW[it] = np.NaN

                # R65
                if self.track.R65_NE[it] > 0:
                    self.track.R65_NE[it] = self.track.R65_NE[it] * nm_to_km
                else:
                    self.track.R65_NE[it] = np.NaN

                if self.track.R65_SE[it] > 0:
                    self.track.R65_SE[it] = self.track.R65_SE[it] * nm_to_km
                else:
                    self.track.R65_SE[it] = np.NaN

                if self.track.R65_SW[it] > 0:
                    self.track.R65_SW[it] = self.track.R65_SW[it] * nm_to_km
                else:
                    self.track.R65_SW[it] = np.NaN

                if self.track.R65_NW[it] > 0:
                    self.track.R65_NW[it] = self.track.R65_NW[it] * nm_to_km
                else:
                    self.track.R65_NW[it] = np.NaN

                # R100
                if self.track.R100_NE[it] > 0:
                    self.track.R100_NE[it] = self.track.R100_NE[it] * nm_to_km
                else:
                    self.track.R100_NE[it] = np.NaN

                if self.track.R100_SE[it] > 0:
                    self.track.R100_SE[it] = self.track.R100_SE[it] * nm_to_km
                else:
                    self.track.R100_SE[it] = np.NaN

                if self.track.R100_SW[it] > 0:
                    self.track.R100_SW[it] = self.track.R100_SW[it] * nm_to_km
                else:
                    self.track.R100_SW[it] = np.NaN

                if self.track.R100_NW[it] > 0:
                    self.track.R100_NW[it] = self.track.R100_NW[it] * nm_to_km
                else:
                    self.track.R100_NW[it] = np.NaN

            # Done, so set variable
            self.unit_intensity = "ms"
            self.unit_radii = "km"
            if self.debug == 1:
                print("convert units to metric system")

        else:
            if self.debug == 1:
                print("units are already in the metric system: no action")

    # 3B. convert_units_metric_imperial
    def convert_units_metric_imperial(self):
        # Convert wind speeds
        # from  m/s     - we account for conversion here
        # from  knots   - typically 1-minute averaged

        if (self.unit_intensity == "ms") and (self.unit_radii == "km"):
            # Intensity first
            self.track.vmax = (
                self.track.vmax / knots_to_ms / self.wind_conversion_factor
            )

            # Convert radius of maximum winds
            self.track.RMW = self.track.RMW / nm_to_km

            # Convert wind radii
            for it in range(len(self.track)):
                # R35
                if self.track.R35_NE[it] > 0:
                    self.track.R35_NE[it] = self.track.R35_NE[it] / nm_to_km
                else:
                    self.track.R35_NE[it] = -999

                if self.track.R35_SE[it] > 0:
                    self.track.R35_SE[it] = self.track.R35_SE[it] / nm_to_km
                else:
                    self.track.R35_SE[it] = -999

                if self.track.R35_SW[it] > 0:
                    self.track.R35_SW[it] = self.track.R35_SW[it] / nm_to_km
                else:
                    self.track.R35_SW[it] = -999

                if self.track.R35_NW[it] > 0:
                    self.track.R35_NW[it] = self.track.R35_NW[it] / nm_to_km
                else:
                    self.track.R35_NW[it] = -999

                # R50
                if self.track.R50_NE[it] > 0:
                    self.track.R50_NE[it] = self.track.R50_NE[it] / nm_to_km
                else:
                    self.track.R50_NE[it] = -999

                if self.track.R50_SE[it] > 0:
                    self.track.R50_SE[it] = self.track.R50_SE[it] / nm_to_km
                else:
                    self.track.R50_SE[it] = -999

                if self.track.R50_SW[it] > 0:
                    self.track.R50_SW[it] = self.track.R50_SW[it] / nm_to_km
                else:
                    self.track.R50_SW[it] = -999

                if self.track.R50_NW[it] > 0:
                    self.track.R50_NW[it] = self.track.R50_NW[it] / nm_to_km
                else:
                    self.track.R50_NW[it] = -999

                # R65
                if self.track.R65_NE[it] > 0:
                    self.track.R65_NE[it] = self.track.R65_NE[it] / nm_to_km
                else:
                    self.track.R65_NE[it] = -999

                if self.track.R65_SE[it] > 0:
                    self.track.R65_SE[it] = self.track.R65_SE[it] / nm_to_km
                else:
                    self.track.R65_SE[it] = -999

                if self.track.R65_SW[it] > 0:
                    self.track.R65_SW[it] = self.track.R65_SW[it] / nm_to_km
                else:
                    self.track.R65_SW[it] = -999

                if self.track.R65_NW[it] > 0:
                    self.track.R65_NW[it] = self.track.R65_NW[it] / nm_to_km
                else:
                    self.track.R65_NW[it] = -999

                # R100
                if self.track.R100_NE[it] > 0:
                    self.track.R100_NE[it] = self.track.R100_NE[it] / nm_to_km
                else:
                    self.track.R100_NE[it] = -999

                if self.track.R100_SE[it] > 0:
                    self.track.R100_SE[it] = self.track.R100_SE[it] / nm_to_km
                else:
                    self.track.R100_SE[it] = -999

                if self.track.R100_SW[it] > 0:
                    self.track.R100_SW[it] = self.track.R100_SW[it] / nm_to_km
                else:
                    self.track.R100_SW[it] = -999

                if self.track.R100_NW[it] > 0:
                    self.track.R100_NW[it] = self.track.R100_NW[it] / nm_to_km
                else:
                    self.track.R100_NW[it] = -999

            # Done, so set variable
            self.unit_intensity = "knots"
            self.unit_radii = "nm"
            if self.debug == 1:
                print("convert units to imperial system")

        else:
            if self.debug == 1:
                print("units are already in the imperial system: no action")

    # 4. account_for_forward_speed
    def account_for_forward_speed(self):
        # Assign variables to geopandas dataframe
        nan_list = [np.nan for _ in range(len(self.track))]
        self.track = self.track.assign(vtx=nan_list)
        self.track = self.track.assign(vty=nan_list)
        self.track = self.track.assign(dpcdt=nan_list)
        self.track = self.track.assign(vmax_rel=nan_list)

        # Same for 4 quadrants and 4 radii
        nan_array = [np.full((4, 4), np.nan) for i in range(len(self.track))]
        self.track = self.track.assign(quadrants_radii=nan_array)

        speeds = (
            np.array(
                [
                    [35, 35, 35, 35],
                    [50, 50, 50, 50],
                    [65, 65, 65, 65],
                    [100, 100, 100, 100],
                ]
            )
            * knots_to_ms
        )
        speed_array = [speeds for i in range(len(self.track))]
        self.track = self.track.assign(quadrants_speed=speed_array)

        # Go over time steps
        for it in range(len(self.track)):
            # Get basics
            datetime_it = datetime.strptime(self.track.datetime[it], dateformat_module)
            coords_it = self.track.geometry[it]
            geofacx = 1
            geofacy = 1

            # Determine geo factors (currently only geo support)
            if self.track.crs.name == "WGS 84":
                geofacy = 111111
                geofacx = geofacy * np.cos(coords_it.y * np.pi / 180)

            if it == 0:
                # Forward
                datetime_forward = datetime.strptime(
                    self.track.datetime[it + 1], dateformat_module
                )
                coords_forward = self.track.geometry[it + 1]
                dt = datetime_forward - datetime_it
                dt = dt.total_seconds()
                dx = (coords_forward.x - coords_it.x) * geofacx
                dy = (coords_forward.y - coords_it.y) * geofacy
                dpc = self.track.pc[it + 1] - self.track.pc[it]

            elif it == len(self.track) - 1:
                # Backward
                datetime_backward = datetime.strptime(
                    self.track.datetime[it - 1], dateformat_module
                )
                coords_backward = self.track.geometry[it - 1]
                dt = datetime_it - datetime_backward
                dt = dt.total_seconds()
                dx = (coords_it.x - coords_backward.x) * geofacx
                dy = (coords_it.y - coords_backward.y) * geofacy
                dpc = self.track.pc[it] - self.track.pc[it - 1]

            else:
                # Forward
                datetime_forward = datetime.strptime(
                    self.track.datetime[it + 1], dateformat_module
                )
                coords_forward = self.track.geometry[it + 1]
                dt1 = datetime_forward - datetime_it
                dt1 = dt1.total_seconds()
                dx1 = (coords_forward.x - coords_it.x) * geofacx
                dy1 = (coords_forward.y - coords_it.y) * geofacy
                dpc1 = self.track.pc[it + 1] - self.track.pc[it]

                # Backward
                datetime_backward = datetime.strptime(
                    self.track.datetime[it - 1], dateformat_module
                )
                coords_backward = self.track.geometry[it - 1]
                dt2 = datetime_it - datetime_backward
                dt2 = dt2.total_seconds()
                dx2 = (coords_it.x - coords_backward.x) * geofacx
                dy2 = (coords_it.y - coords_backward.y) * geofacy
                dpc2 = self.track.pc[it] - self.track.pc[it - 1]

                # Combined yields central differences
                dx = np.mean([dx1, dx2])
                dy = np.mean([dy1, dy2])
                dt = np.mean([dt1, dt2])
                dpc = np.mean([dpc1, dpc2])

            # Compute variables
            ux = dx / dt  # speed in meter per seconds
            uy = dy / dt
            dpcdt = dpc / (dt / 3600)  # pressure change per hour

            # Check to limit dpc which happens when pc is not know
            if dpcdt > 100 or dpcdt < -100:
                dpcdt = 0
                if self.debug == 1:
                    print(" limited dpcdt to zero for it", it)

            # Check if all is OK
            if ux == 0 and uy == 0:
                if self.debug == 1:
                    print(
                        "ux or uy became 0, timestep it+1 and it-1 have exactly the same coordinate for it = ",
                        it,
                    )

            # Estimate asymmetry
            if self.asymmetry_option == "schwerdt1979":
                uabs = np.sqrt(
                    ux**2 + uy**2
                )  # forward speed using x and y components
                c = uabs / knots_to_ms  # convert back to kts
                a = 1.5 * c**0.63  # Schwerdt (1979)
                a = a * knots_to_ms  # Convert to m/s
                u_prop = a * ux / uabs
                v_prop = a * uy / uabs
            elif self.asymmetry_option == "mvo":
                uabs = np.sqrt(
                    ux**2 + uy**2
                )  # forward speed using x and y components

                u_prop = a * ux / uabs
                v_prop = a * uy / uabs
            elif self.asymmetry_option == "none":
                u_prop = 0.0
                v_prop = 0.0
            else:
                raise Exception("This asymmetry_option is not supported")

            # Compute relative vmax
            vmax_rel = self.track.vmax[it] - np.sqrt(u_prop**2 + v_prop**2)

            # Save as part of the track
            self.track.vtx[it] = ux  # forward speed in x
            self.track.vty[it] = uy  # forward speed in y
            self.track.dpcdt[it] = dpcdt  # pressure difference in time
            self.track.vmax_rel[it] = vmax_rel  # vmax corrected for asymmetry

            # Place wind radii in special structure  (only if wind is high enough)
            if self.track.vmax[it] > 15:
                # Note  first dimension area different radii (R35, R50, etc)        - irad
                #       second dimension are the quadrants                          - iquad
                # Set values for R35
                if self.track.R35_NE[it] > 0:
                    self.track.quadrants_radii[it][0, 0] = self.track.R35_NE[it]
                if self.track.R35_SE[it] > 0:
                    self.track.quadrants_radii[it][0, 1] = self.track.R35_SE[it]
                if self.track.R35_SW[it] > 0:
                    self.track.quadrants_radii[it][0, 2] = self.track.R35_SW[it]
                if self.track.R35_NW[it] > 0:
                    self.track.quadrants_radii[it][0, 3] = self.track.R35_NW[it]

                # Set values R50
                if self.track.R50_NE[it] > 0:
                    self.track.quadrants_radii[it][1, 0] = self.track.R50_NE[it]
                if self.track.R50_SE[it] > 0:
                    self.track.quadrants_radii[it][1, 1] = self.track.R50_SE[it]
                if self.track.R50_SW[it] > 0:
                    self.track.quadrants_radii[it][1, 2] = self.track.R50_SW[it]
                if self.track.R50_NW[it] > 0:
                    self.track.quadrants_radii[it][1, 3] = self.track.R50_NW[it]

                # Set values R65
                if self.track.R65_NE[it] > 0:
                    self.track.quadrants_radii[it][2, 0] = self.track.R65_NE[it]
                if self.track.R65_SE[it] > 0:
                    self.track.quadrants_radii[it][2, 1] = self.track.R65_SE[it]
                if self.track.R65_SW[it] > 0:
                    self.track.quadrants_radii[it][2, 2] = self.track.R65_SW[it]
                if self.track.R65_NW[it] > 0:
                    self.track.quadrants_radii[it][2, 3] = self.track.R65_NW[it]

                # Set values R100
                if self.track.R100_NE[it] > 0:
                    self.track.quadrants_radii[it][3, 0] = self.track.R100_NE[it]
                if self.track.R100_SE[it] > 0:
                    self.track.quadrants_radii[it][3, 1] = self.track.R100_SE[it]
                if self.track.R100_SW[it] > 0:
                    self.track.quadrants_radii[it][3, 2] = self.track.R100_SW[it]
                if self.track.R100_NW[it] > 0:
                    self.track.quadrants_radii[it][3, 3] = self.track.R100_NW[it]

                # First find directions of maximum wind speed in each quadrant
                angles0b = {}
                anglesb = {}
                for ii in range(0, 4):
                    angles0b[ii] = []
                    anglesb[ii] = []
                angles0b[0] = np.arange(90, 180 + 10, 10)  # ne
                angles0b[1] = np.arange(0, 90 + 10, 10)  # se
                angles0b[2] = np.arange(270, 360 + 10, 10)  # sw
                angles0b[3] = np.arange(180, 270 + 10, 10)  # nw
                for iquad in range(0, 4):
                    if coords_it.y > 0:
                        anglesb[iquad] = (
                            angles0b[iquad] + self.phi_spiral
                        )  # include spiralling effect
                    else:
                        anglesb[iquad] = (
                            angles0b[iquad] - self.phi_spiral
                        )  # include spiralling effect

                    anglesb[iquad] = anglesb[iquad] * np.pi / 180  # convert to radians

                # Go over quadrants: find angle with maximum winds flowing
                angles = np.zeros((len(anglesb)))
                for iquad in range(0, 4):
                    # Get ready
                    uabs = np.zeros((len(anglesb[iquad])))
                    vabs = np.zeros((len(anglesb[iquad])))
                    abs_speed = np.zeros((len(anglesb[iquad])))
                    counter = 0

                    # Go over angles
                    for ii in anglesb[iquad]:
                        uabs[counter] = (35 * knots_to_ms) * np.cos(ii)
                        vabs[counter] = (35 * knots_to_ms) * np.sin(ii)
                        uabs[counter] = uabs[counter] + u_prop
                        vabs[counter] = vabs[counter] + v_prop
                        abs_speed[counter] = np.sqrt(
                            np.dot(uabs[counter], uabs[counter])
                            + np.dot(vabs[counter], vabs[counter])
                        )
                        counter = counter + 1

                    imax = np.where(abs_speed == np.max(abs_speed))
                    if imax[0].size > 1:
                        imax = 0

                    angles[iquad] = angles0b[iquad][imax] * np.pi / 180

                # Compute relative speed of all quadrants and radii
                for irad in range(np.size(self.track.quadrants_speed[it], 0)):
                    for iquad in range(np.size(self.track.quadrants_speed[it], 1)):
                        uabs = self.track.quadrants_speed[it][irad, iquad] * np.cos(
                            angles[iquad]
                        )
                        vabs = self.track.quadrants_speed[it][irad, iquad] * np.sin(
                            angles[iquad]
                        )
                        urel = uabs - u_prop
                        vrel = vabs - v_prop
                        self.track.quadrants_speed[it][irad, iquad] = np.sqrt(
                            urel**2 + vrel**2
                        )

        # Done with the time steps
        if self.debug == 1:
            print("done with accounting for forward speed")

    # Create and write-out spiderweb
    def to_spiderweb(self, filename):
        # 1. convert units to km and m/s
        self.convert_units_imperial_metric()

        # 2. estimate missing values
        self.account_for_forward_speed()
        self.estimate_missing_values()

        # 3. cut off track points with low wind speeds at beginning and end of track + extent track
        self.cut_off_low_wind_speeds()
        self.extent_track()

        # 4. account for forward speed (computes several derivative values)
        self.account_for_forward_speed()

        # 5. Define grid and output
        spiderweb = []
        dx = self.spiderweb_radius / self.nr_radial_bins
        r = np.arange(dx, self.spiderweb_radius + dx, dx)
        dphi = 360 / self.nr_directional_bins
        phi = np.arange(90, -270, -dphi)

        # 6. Go over time steps in the track
        for it in range(len(self.track)):
            # Get values ready
            dp = self.background_pressure - self.track.pc[it]
            vmax = self.track.vmax[it]
            pc = self.track.pc[it]
            rmax = self.track.RMW[it]
            pn = self.background_pressure

            xn = 0.5
            coords = self.track.geometry[it]
            lat = coords.y

            # Get derivative values
            ux = self.track.vtx[it]  # forward speed - x
            uy = self.track.vty[it]  # forward speed - y
            vt = np.sqrt(
                self.track.vtx[it] ** 2 + self.track.vty[it] ** 2
            )  # forward speed - magnitude
            phit = (
                np.arctan2(self.track.vty[it], self.track.vtx[it]) * 180 / np.pi
            )  # angle
            dpcdt = self.track.dpcdt[it]  # pressure gradient in time
            vmax_rel = self.track.vmax_rel[it]  # intensity corrected for forward motion

            # initialize arrays
            wind_speed = np.zeros((len(phi), len(r)))
            wind_to_direction_cart = np.zeros((len(phi), len(r)))
            pressure_drop = np.zeros((len(phi), len(r)))
            rainfall_rate = np.zeros((len(phi), len(r)))
            spiderweb_dict = {
                "wind_speed": wind_speed,
                "wind_from_direction": wind_speed,
                "pressure_drop": wind_speed,
                "rainfall": rainfall_rate,
            }

            # Holland et al. 2010
            if self.wind_profile == "holland2010":
                # either directionally uniform, or using r35, r50, r65, r100

                unidir = 0
                n = 0
                if vmax > 20:
                    for iq in range(np.size(self.track.quadrants_speed[it], 0)):
                        for irad in range(np.size(self.track.quadrants_speed[it], 1)):
                            if not np.isnan(self.track.quadrants_radii[it][iq, irad]):
                                n = n + 1
                if n == 0:
                    unidir = 1

                # Do fitting of Holland 2010 xn
                if not unidir:
                    obs = {}
                    obs["quadrants_radii"] = self.track.quadrants_radii[it]
                    obs["quadrants_speed"] = self.track.quadrants_speed[it]
                    wrad = np.array([35, 50, 65, 100]) * knots_to_ms
                    [xn, vtcor, phia] = fit_wind_field_holland2010(
                        vmax,
                        rmax,
                        pc,
                        vt,
                        phit,
                        pn,
                        self.phi_spiral,
                        lat,
                        dpcdt,
                        obs,
                        wrad,
                    )
                    ux = vtcor * np.cos((phit + phia) * np.pi / 180)
                    uy = vtcor * np.sin((phit + phia) * np.pi / 180)
                    vmax_rel = vmax - vtcor
                    # print(xn)

                # Finally, fit profile
                [vr, pr] = holland2010(r, vmax_rel, pc, pn, rmax, dpcdt, lat, vt, xn)

            # Assume constant xn that follows a relationship described in 2008 paper
            elif self.wind_profile == "holland2008":
                xn = 0.6 * (1 - dp / 215)
                [vr, pr] = holland2010(r, vmax_rel, pc, pn, rmax, dpcdt, lat, vt, xn)

            # Original Holland uses a constant xn of 0.5
            elif self.wind_profile == "holland1980":
                xn = 0.5
                [vr, pr] = holland2010(r, vmax_rel, pc, pn, rmax, dpcdt, lat, vt, xn)

            else:
                raise Exception("This wind_profile is not supported")

            # Compute pressure drop
            pd = pn - pr

            # Go over the different phi
            for iphi in range(len(phi)):
                # Place wind speed
                wind_speed[iphi, :] = vr

                # Check which hemisphere we are
                if lat >= 0:
                    # northern hemisphere
                    dr = 90 + phi[iphi] + self.phi_spiral
                else:
                    # southern hemisphere
                    dr = -90 + phi[iphi] - self.phi_spiral

                # Wind direction and pressure drop
                wind_to_direction_cart[iphi, :] = dr
                pressure_drop[iphi, :] = pd * 100  # convert from hPa to Pa

            # Add asymmetry
            if self.asymmetry_option == "schwerdt1979":
                uabs = np.sqrt(
                    ux**2 + uy**2
                )  # forward speed using x and y components
                c = uabs / knots_to_ms  # convert back to kts
                a = 1.5 * c**0.63  # Schwerdt (1979)
                a = a * knots_to_ms  # Convert to m/s
                u_prop = a * ux / uabs
                v_prop = a * uy / uabs
            elif self.asymmetry_option == "mvo":
                uabs = np.sqrt(
                    ux**2 + uy**2
                )  # forward speed using x and y components
                u_prop = a * ux / uabs
                v_prop = a * uy / uabs
            elif self.asymmetry_option == "none":
                u_prop = 0.0
                v_prop = 0.0
            else:
                raise Exception("This asymmetry_option is not supported")

            # wind speed with asymmetry
            vx = wind_speed * np.cos(wind_to_direction_cart * np.pi / 180) + u_prop
            vy = wind_speed * np.sin(wind_to_direction_cart * np.pi / 180) + v_prop

            # Save all values
            dr = 1.5 * np.pi - np.arctan2(vy, vx)
            wind_speed = np.sqrt(vx**2 + vy**2)
            wind_from_direction = 180 * dr / np.pi
            wind_from_direction = np.remainder(wind_from_direction, 360)

            # Add rainfall (if we want)
            if self.include_rainfall is True:
                # Add rainfall
                if self.rainfall_relationship == "ipet":
                    # IPET is a simple rainfall model relating pressure to rainfall rate
                    pdef = pressure_drop[0, 0] / 100  # % Pa to hPa
                    for ip in range(len(r)):
                        if r[ip] < rmax:
                            rainfall_rate[:, ip] = 1.14 + (0.12 * pdef)
                        else:
                            rainfall_rate[:, ip] = (1.14 + (0.12 * pdef)) * np.exp(
                                -0.3 * ((r[ip] - rmax) / rmax)
                            )

                # More options to be added later
                # Bader, Bacla, etc.

            # Save into a dictionary for spiderweb
            spiderweb_dict["wind_speed"] = wind_speed
            spiderweb_dict["wind_from_direction"] = wind_from_direction
            spiderweb_dict["pressure"] = pn - pressure_drop / 100  # pa - hPa
            spiderweb_dict["pressure_drop"] = pressure_drop
            spiderweb_dict["rainfall_rate"] = (
                rainfall_rate * self.rainfall_factor
            )  # multiply with a constant factor

            # Add spiderweb_dict to list of spiderweb
            spiderweb.append(spiderweb_dict)

        # Actual writing (spiderweb in ascii)
        self.write_spiderweb_ascii(spiderweb, filename)

        # clean-up the geopandas: remove numpy arrays
        self.track.pop("quadrants_radii")
        self.track.pop("quadrants_speed")

        # End
        # we are now done

    # Write spiderweb functions
    def write_spiderweb_ascii(self, spiderweb, filename):
        # Header information
        vsn = "1.03"
        merge_frac = []
        gridunit = "degree"

        # The rows and columns need to be switched for python
        ncols, nrows = np.shape(spiderweb[0]["wind_speed"])

        # Create output
        fid = open(filename, "w")
        format1 = "{:<14} {:1} {:<} {:>} \n"
        format2 = "{:<14} {:1} {:<} \n"

        # Write header information
        fid.write(
            format1.format(
                "FileVersion",
                "=",
                vsn,
                "                            # Version of meteo input file, to check if the newest file format is used",
            )
        )
        fid.write(
            format2.format(
                "filetype",
                "=",
                "meteo_on_spiderweb_grid          # from TRACK file: trackfile.trk",
            )
        )
        fid.write(format2.format("NODATA_value", "=", "-999.000"))
        fid.write(
            format1.format(
                "n_cols",
                "=",
                str(ncols),
                "                   # Number of columns used for wind datafield",
            )
        )
        fid.write(
            format1.format(
                "n_rows",
                "=",
                str(nrows),
                "                           # Number of rows used for wind datafield",
            )
        )
        fid.write(format2.format("grid_unit", "=", gridunit))
        fid.write(format2.format("spw_radius", "=", str(self.spiderweb_radius * 1000)))
        fid.write(format2.format("spw_rad_unit", "=", "m"))
        if merge_frac:
            fid.write(format2.format("spw_merge_frac", "=", str(merge_frac)))
        if self.include_rainfall is True:
            fid.write(format2.format("n_quantity", "=", "4"))
        else:
            fid.write(format2.format("n_quantity", "=", "3"))
        fid.write(format2.format("quantity1", "=", "wind_speed"))
        fid.write(format2.format("quantity2", "=", "wind_from_direction"))
        fid.write(format2.format("quantity3", "=", "p_drop"))
        if self.include_rainfall is True:
            fid.write(format2.format("quantity4", "=", "precipitation"))
        fid.write(format2.format("unit1", "=", "m s-1"))
        fid.write(format2.format("unit2", "=", "degree"))
        fid.write(format2.format("unit3", "=", "Pa"))
        if self.include_rainfall is True:
            fid.write(format2.format("unit4", "=", "mm/h"))

        # Go over the time steps
        for it in range(len(spiderweb)):
            # Get time
            datetime_it = datetime.strptime(self.track.datetime[it], dateformat_module)
            dt = datetime_it - self.reference_time
            dt = dt.total_seconds() / 60  # 60 seconds per hour

            # Get main variables
            wind_speed = spiderweb[it]["wind_speed"].transpose()
            wind_from_direction = spiderweb[it]["wind_from_direction"].transpose()
            pressure_drop = spiderweb[it]["pressure_drop"].transpose()
            rainfall_rate = spiderweb[it]["rainfall_rate"].transpose()

            # Replace NaN with -999
            wind_speed = np.nan_to_num(wind_speed, nan=-999)
            wind_from_direction = np.nan_to_num(wind_from_direction, nan=-999)
            pressure_drop = np.nan_to_num(pressure_drop, nan=-999)
            rainfall_rate = np.nan_to_num(rainfall_rate, nan=-999)

            # Get coordinates
            coords = self.track.geometry[it]

            # Print
            reference_time_str = self.reference_time.strftime("%Y-%m-%d %H:%M:%S")
            fid.write(
                "{:<14} {:1} {:^10.2f} {:} {:} {:<6}".format(
                    "TIME", "=", int(dt), "minutes since", reference_time_str, "+00:00"
                )
            )
            fid.write("\n")
            fid.write(format2.format("x_spw_eye", "=", (round(coords.x, 2))))
            fid.write(format2.format("y_spw_eye", "=", (round(coords.y, 2))))
            fid.write(
                format2.format(
                    "p_drop_spw_eye", "=", (round(np.amax(pressure_drop), 2))
                )
            )

            # Save main variables
            np.savetxt(fid, wind_speed, fmt="%9.2f")
            np.savetxt(fid, wind_from_direction, fmt="%9.2f")
            np.savetxt(fid, pressure_drop, fmt="%9.2f")
            if self.include_rainfall is True:
                np.savetxt(fid, rainfall_rate, fmt="%9.2f")

        # We are done here
        fid.close()
        if self.debug == 1:
            print("Successfully written spiderweb to " + filename)


# Classes of classes
class TropicalCycloneEnsemble:
    # Init
    def __init__(self, name=None, TropicalCyclone=None):
        # Main variables
        self.name = name  # we give the TropicalCycloneEnsemble always a name
        self.number_of_realizations = []  # number of realisations
        self.dt = 3  # 3 hours
        self.debug = 0  # do not show prints
        self.include_best_track = 0  # ensemble member = 0 is actually the best track

        # Error statistics - based on NHC of 2018-2021
        self.mean_abs_cte24 = (
            19.0397 * nm_to_m
        )  # mean absolute error in cross-track error (CTE)
        self.sc_cte = 1.3253  # auto-regression CTE
        self.mean_abs_ate24 = (
            26.224 * nm_to_m
        )  # mean absolute error in along-track error (ATE)
        self.sc_ate = 1.3432  # auto-regression ATE
        self.mean_abs_ve24 = 6.9858  # mean absolute error in wind error (VE)
        self.sc_ve = 1.0000  # auto-regression VE = 1 = no auto-regression

        # Define best-track
        self.best_track = TropicalCyclone
        self.tstart = datetime.strptime(
            self.best_track.track.datetime[0], dateformat_module
        )  # starting time of the track
        self.tstart_ensemble = datetime.strptime(
            self.best_track.track.datetime[0], dateformat_module
        )  # starting time of variability
        self.tend = datetime.strptime(
            self.best_track.track.datetime[len(self.best_track.track) - 1],
            dateformat_module,
        )

        # The actual ensemble members
        self.members = []

    # Compute ensemble member
    def compute_ensemble(self, number_of_realizations=None):
        # First set time variables based on best track
        if self.debug == 1:
            print("Started with making ensembles")
        self.number_of_realizations = number_of_realizations

        # Go over ensemble time steps
        ensemble_time = []
        current_time = self.tstart  # set the current time to the start time
        delta = timedelta(
            hours=self.dt
        )  # create a timedelta object representing a 1 hour time difference
        while current_time <= self.tend:  # loop until we reach the end time
            ensemble_time.append(current_time)  # add the current time to the list
            current_time += delta  # increment the current time by the time difference
        ntpred = len(ensemble_time)

        # Go over time steps
        best_track_time = []
        best_track_lon = []
        best_track_lat = []
        best_track_vmax = []
        for it in range(len(self.best_track.track)):
            coords_it = self.best_track.track.geometry[it]
            best_track_lon.append(coords_it.x)
            best_track_lat.append(coords_it.y)
            best_track_vmax.append(self.best_track.track.vmax[it])
            best_track_time.append(
                datetime.strptime(self.best_track.track.datetime[it], dateformat_module)
            )

        # Spline to requested times
        best_track_time2 = [date.timestamp() for date in best_track_time]
        ensemble_time2 = [date.timestamp() for date in ensemble_time]

        best_track_lon2 = CubicSpline(best_track_time2, best_track_lon)
        best_track_lon2 = best_track_lon2(ensemble_time2)
        best_track_lat2 = CubicSpline(best_track_time2, best_track_lat)
        best_track_lat2 = best_track_lat2(ensemble_time2)
        best_track_vmax2 = CubicSpline(best_track_time2, best_track_vmax)
        best_track_vmax2 = best_track_vmax2(ensemble_time2)

        # Compute heading again
        [forward_speed, heading] = compute_forward_speed_heading(
            ensemble_time2, best_track_lon2, best_track_lat2
        )

        # Second, define all members with their first time step the same
        self.members = []
        for nn in range(self.number_of_realizations + 1):
            # Add best track
            new_member = TropicalCyclone(name="ensemble" + str(nn).zfill(5))

            # Use settings from BTD
            new_member.wind_profile = self.best_track.wind_profile
            new_member.wind_pressure_relation = self.best_track.wind_pressure_relation
            new_member.rmw_relation = self.best_track.rmw_relation
            new_member.background_pressure = self.best_track.background_pressure
            new_member.phi_spiral = self.best_track.phi_spiral
            new_member.wind_conversion_factor = self.best_track.wind_conversion_factor
            new_member.spiderweb_radius = self.best_track.spiderweb_radius
            new_member.nr_radial_bins = self.best_track.nr_radial_bins
            new_member.nr_directional_bins = self.best_track.nr_directional_bins
            new_member.debug = self.best_track.debug
            new_member.low_wind_speeds_cut_off = self.best_track.low_wind_speeds_cut_off
            new_member.rho_air = self.best_track.rho_air
            new_member.asymmetry_option = self.best_track.asymmetry_option
            new_member.reference_time = self.best_track.reference_time
            new_member.include_rainfall = self.best_track.include_rainfall
            new_member.rainfall_relationship = self.best_track.rainfall_relationship
            new_member.unit_intensity = self.best_track.unit_intensity
            new_member.unit_radii = self.best_track.unit_radii
            new_member.EPSG = self.best_track.EPSG

            # Replace track
            point = Point(best_track_lon2[0], best_track_lat2[0])
            gdf = gpd.GeoDataFrame(
                {
                    "datetime": [ensemble_time[0].strftime(dateformat_module)],
                    "geometry": [point],
                    "vmax": [best_track_vmax2[0]],
                    "pc": [-999],
                    "RMW": [-999],
                    "R35_NE": [-999],
                    "R35_SE": [-999],
                    "R35_SW": [-999],
                    "R35_NW": [-999],
                    "R50_NE": [-999],
                    "R50_SE": [-999],
                    "R50_SW": [-999],
                    "R50_NW": [-999],
                    "R65_NE": [-999],
                    "R65_SE": [-999],
                    "R65_SW": [-999],
                    "R65_NW": [-999],
                    "R100_NE": [-999],
                    "R100_SE": [-999],
                    "R100_SW": [-999],
                    "R100_NW": [-999],
                }
            )
            gdf.set_crs(epsg=new_member.EPSG, inplace=True)
            new_member.track = pd.concat([new_member.track, gdf])
            new_member.track = new_member.track.reset_index(drop=True)
            new_member.track = new_member.track.drop([0])  # remove the dummy
            new_member.track = new_member.track.reset_index(drop=True)

            # Append
            self.members.append(new_member)

        # Third, make variations - go over time
        # not we are making number_of_realizations+1 since the first [0] will be the best-track
        dt_seconds = ensemble_time2[1] - ensemble_time2[0]
        dtd = dt_seconds / 86400
        ate_12 = np.zeros((1, self.number_of_realizations + 1))
        cte_12 = np.zeros((1, self.number_of_realizations + 1))
        ve_12 = np.zeros((1, self.number_of_realizations + 1))

        # Random error matrices from normal distribution  .
        arnd0 = np.random.randn(ntpred, self.number_of_realizations + 1)
        crnd0 = np.random.randn(ntpred, self.number_of_realizations + 1)
        vrnd0 = np.random.randn(ntpred, self.number_of_realizations + 1)

        # Rest
        ate = np.zeros((ntpred, self.number_of_realizations + 1))
        cte = np.zeros((ntpred, self.number_of_realizations + 1))
        ve = np.zeros((ntpred, self.number_of_realizations + 1))
        ensemble_lon = np.zeros((ntpred, self.number_of_realizations + 1))
        ensemble_lat = np.zeros((ntpred, self.number_of_realizations + 1))
        ensemble_vmax = np.zeros((ntpred, self.number_of_realizations + 1))

        # Loop over time
        for it in range(0, len(ensemble_time2)):
            # If we want the variability
            if ensemble_time[it] > self.tstart_ensemble:
                # Correct for time
                tfac = np.sqrt(dtd)

                # go from mean absolute error to standard deviation
                sigma_ate = self.mean_abs_ate24 / np.sqrt(2 / np.pi)
                sigma_cte = self.mean_abs_cte24 / np.sqrt(2 / np.pi)
                sigma_ve = self.mean_abs_ve24 / np.sqrt(2 / np.pi)

                # standard deviation scales with tfac
                arnd = tfac * sigma_ate * arnd0[it, :]
                crnd = tfac * sigma_cte * crnd0[it, :]
                vrnd = tfac * sigma_ve * vrnd0[it, :]

                # Limit to -2 and +2 sigma
                arnd = np.maximum(
                    np.minimum(arnd, 2 * tfac * sigma_ate), -2 * tfac * sigma_ate
                )
                crnd = np.maximum(
                    np.minimum(crnd, 2 * tfac * sigma_cte), -2 * tfac * sigma_cte
                )
                vrnd = np.maximum(
                    np.minimum(vrnd, 2 * tfac * sigma_ve), -2 * tfac * sigma_ve
                )

                # Compute new track errors
                at1 = self.sc_ate**dtd
                ate[it, :] = at1 * ate_12 + arnd
                ct1 = self.sc_cte**dtd
                cte[it, :] = ct1 * cte_12 + crnd

                # Compute new positions
                abserr = np.sqrt(ate[it, :] ** 2 + cte[it, :] ** 2)
                phierr = np.arctan2(-cte[it, :], ate[it, :])
                phitot = heading[it] + phierr
                ensemble_lon[it, :] = (
                    best_track_lon2[it]
                    + abserr
                    * np.cos(phitot)
                    * np.cos(best_track_lat2[it] * np.pi / 180)
                    / 111111
                )
                ensemble_lat[it, :] = (
                    best_track_lat2[it] + abserr * np.sin(phitot) / 111111
                )

                # Do wind speed too
                ve1 = self.sc_ve**dtd
                ve[it, :] = ve1 * ve_12 + vrnd
                ensemble_vmax[it, :] = best_track_vmax2[it] + ve[it, :]
                ensemble_vmax[it, :] = np.maximum(
                    ensemble_vmax[it, :], 10.0
                )  # low of 10 knots (Beaufort = 3)

                # Save errors from last iteration
                ate_12 = ate[it, :]
                cte_12 = cte[it, :]
                ve_12 = ve[it, :]

            # Else we don't
            else:
                # And simply place the best-track here
                ensemble_lon[it, :] = best_track_lon2[it]
                ensemble_lat[it, :] = best_track_lat2[it]
                ensemble_vmax[it, :] = best_track_vmax2[it]

        # Apply spatial smoothing on track data
        factor = round(12 / (dtd * 24))
        if factor > 1:
            for nn in range(self.number_of_realizations):
                # Only apply this for the non-best-track-period
                idwanted = np.zeros(len(ensemble_time), dtype=bool)
                for dt in range(len(ensemble_time)):
                    idwanted[dt] = ensemble_time[dt] > self.tstart_ensemble

                # Apply this
                ensemble_lon[idwanted, nn] = uniform_filter1d(
                    ensemble_lon[idwanted, nn], size=factor
                )
                ensemble_lat[idwanted, nn] = uniform_filter1d(
                    ensemble_lat[idwanted, nn], size=factor
                )

        # Replace first one - that is the best-track
        if self.include_best_track == 1:
            ensemble_lon[:, 0] = best_track_lon2
            ensemble_lat[:, 0] = best_track_lat2
            ensemble_vmax[:, 0] = best_track_vmax2

        # Visual check
        if self.debug == 1:
            plt.plot(ensemble_time2, ensemble_vmax)
            plt.plot(best_track_time2, best_track_vmax, "-k")

            plt.plot(ensemble_lon, ensemble_lat)
            plt.plot(best_track_lon2, best_track_lat2, "-k")

        # Place them in their geopandas track
        for nn, member in enumerate(self.members):
            # Add time stamps
            for it in range(1, len(ensemble_time2)):
                # Make GeoDataFrame of this timestamp and track
                point = Point(ensemble_lon[it, nn], ensemble_lat[it, nn])
                gdf = gpd.GeoDataFrame(
                    {
                        "datetime": [ensemble_time[it].strftime(dateformat_module)],
                        "geometry": [point],
                        "vmax": [ensemble_vmax[it, nn]],
                        "pc": [-999],
                        "RMW": [-999],
                        "R35_NE": [-999],
                        "R35_SE": [-999],
                        "R35_SW": [-999],
                        "R35_NW": [-999],
                        "R50_NE": [-999],
                        "R50_SE": [-999],
                        "R50_SW": [-999],
                        "R50_NW": [-999],
                        "R65_NE": [-999],
                        "R65_SE": [-999],
                        "R65_SW": [-999],
                        "R65_NW": [-999],
                        "R100_NE": [-999],
                        "R100_SE": [-999],
                        "R100_SW": [-999],
                        "R100_NW": [-999],
                    }
                )
                gdf.set_crs(epsg=4326, inplace=True)
                self.members[nn].track = pd.concat([self.members[nn].track, gdf])

            # Done with this ensemble member
            self.members[nn].track = self.members[nn].track.reset_index(drop=True)
            if self.debug == 1:
                print(self.members[nn].name)

        # Are we done?
        if self.debug == 1:
            print(" done with making ensemble members")

    # Write out shapefile
    def to_shapefile(self, folder_path):
        # Make path (if needed)
        os.makedirs(folder_path, exist_ok=True)

        # Get the tracks in line format
        lines = []
        ids = []
        for nn, member in enumerate(self.members):
            coordinates = []
            for it in range(len(member.track)):
                coordinates.append(
                    (member.track.geometry[it].x, member.track.geometry[it].y)
                )
            line = LineString(coordinates)
            lines.append(line)
            ids.append(member.name)
        multilinestring = MultiLineString(lines)

        # Write out as shapefile
        filename = os.path.join(folder_path, "ensemble_members")
        schema = {"geometry": "LineString", "properties": {"id": "int"}}
        with fiona.open(filename, "w", "ESRI Shapefile", schema) as c:
            counter = 0
            for linestring in multilinestring.geoms:
                # Write the linestring to the shapefile
                c.write(
                    {"geometry": mapping(linestring), "properties": {"id": counter}}
                )
                counter += 1

    # Write them out to a spiderweb
    def to_spiderweb(self, folder_path):
        # Make path (if needed)
        os.makedirs(folder_path, exist_ok=True)

        # Loop over ensemble members and write them out
        for member in self.members:
            filename = os.path.join(folder_path, member.name)  # combine paths
            filename = filename + ".spw"  # add spiderweb extension
            member.to_spiderweb(filename)

    # Make output with cyc
    def to_cyc(self, folder_path):
        # Make path (if needed)
        os.makedirs(folder_path, exist_ok=True)

        # Loop over ensemble members and write them out
        for member in self.members:
            filename = os.path.join(folder_path, member.name)  # combine paths
            filename = filename + ".cyc"  # add cyc extension
            member.write_track(filename, "ddb_cyc")

    # Make visual of all the tracks
    def make_figures(self, folder_path):
        # Make path (if needed)
        os.makedirs(folder_path, exist_ok=True)

        # Get times
        datetime_ensemble = []
        for it in range(len(self.members[0].track)):
            datetime_ensemble.append(
                datetime.strptime(self.members[0].track.datetime[it], dateformat_module)
            )

        # Show wind speeds
        for nn, member in enumerate(self.members):
            plt.plot(datetime_ensemble, member.track.vmax)
        plt.show()


######
# Definitions that I want to be available in general
######
# Definitions to compute Holland 2010 (1D)
def holland2010(r, vms, pc, pn, rmax, dpdt, lat, vt, xn):
    """
    Returning the one-dimensional Holland et al. (2010) parametric wind profile

    Parameters
    ----------
    r : radius in km
    etc etc.

    """
    # calculate Holland b parameter based on Holland (2008) - assume Dvorak method
    dp = max(pn - pc, 1)
    x = 0.6 * (1 - dp / 215)
    if np.isnan(dpdt):
        dpdt = 0
    b = (
        -4.4 * 10**-5 * dp**2
        + 0.01 * dp
        + 0.03 * dpdt
        - 0.014 * abs(lat)
        + 0.15 * vt**x
        + 1
    )
    b = min(np.nanmax(np.append(b, 1)), 2)  # numerical limits

    # initialise
    x = np.zeros(np.size(r)) + xn
    pr = np.zeros((np.size(r)))
    vr = np.zeros((np.size(r)))

    # Compute
    index = r <= rmax
    x[index] = 0.5
    rp = (rmax / r) ** b
    pr = pc + dp * np.exp(-rp)
    vr = vms * (rp * np.exp(1.0 - rp)) ** x

    # output
    return [vr, pr]


# Definitiaton for wind radii
def wind_radii_nederhoff(vmax, lat, region, probability):
    """
    Returning the estimates of radius of maximum winds (RMW)
    and estimates of gale force winds (R35)

    Parameters
    ----------
    vmax    : wind speed intensity in m/s - 1-minute average
    lat     : latitude in degrees
    region  : see paper for details
    probability: integer - 0 only mode; 1 = 1000 values

    Returns
    -------
    rmax    : dictionary with mode and possible more
    r35     : ''
    """
    # radius of maximum winds (rmw or rmax)
    # 1. coefficients for A
    coefficients_a = np.array(
        [
            0.306982540000000,
            0.338409237000000,
            0.342791450000000,
            0.363546490000000,
            0.358572938000000,
            0.310729085000000,
            0.395431764000000,
            0.370190027000000,
        ]
    )

    # 2. coefficients for B
    coefficients_b = np.array(
        [
            [
                132.411906200000,
                14.5640379700000,
                -0.00259703300000000,
                20.3808036500000,
            ],
            [229.245844100000, 9.53865069100000, 0.00398810500000000, 28.4457367200000],
            [85.2576655100000, 30.6920872600000, 0.00243248000000000, 5.78116540600000],
            [127.833300700000, 11.8474757400000, 0.0159363120000000, 25.4682000500000],
            [153.733294700000, 11.4788885400000, 0.00747119300000000, 28.9489788700000],
            [261.528874200000, 7.01151785400000, 0.0261912560000000, 29.2022787100000],
            [19.0899242800000, 24.0885573100000, 0.106240340000000, 23.1802014600000],
            [44.8241743300000, 23.3717128800000, 0.0304690570000000, 22.4282036100000],
        ]
    )

    # 3. get the best guess for a and b given wind speed and latitude
    a_value = coefficients_a[region]
    b_value = (
        coefficients_b[region, 0]
        * np.exp(-vmax / coefficients_b[region, 1])
        * (1 + coefficients_b[region, 2] * abs(lat))
        + coefficients_b[region, 3]
    )

    rmax = {}
    rmax["mode"] = {}
    rmax["mean"] = {}
    rmax["median"] = {}
    rmax["lowest"] = {}
    rmax["highest"] = {}
    rmax["numbers"] = {}

    # 4. compute 1000 delta r35 values
    rmax["mode"] = np.exp(np.log(b_value) - a_value**2)
    if probability == 1:
        numbers = np.sort(
            np.exp(np.random.normal(size=(1000, 1)) * a_value + np.log(b_value))
        )
        rmax["mean"] = np.mean(numbers)
        rmax["median"] = np.median(numbers)
        rmax["lowest"] = numbers[int(0.05 * len(numbers))][0]
        rmax["highest"] = numbers[int(0.95 * len(numbers))][0]
        rmax["numbers"] = np.sort(numbers)

    # delta radius of 35 knots (r35)
    dr35 = {}
    dr35["mode"] = {}
    dr35["mean"] = {}
    dr35["median"] = {}
    dr35["lowest"] = {}
    dr35["highest"] = {}
    dr35["numbers"] = {}

    # Only if wind speed is more than 20 m/s
    if vmax > 20:
        # 1. coefficients for a
        coefficients_a = np.array(
            [
                [0.121563729, -0.052184289, 0.032953813],
                [0.131188105, -0.044389473, 0.002253258],
                [0.122286754, -0.045355772, 0.013286154],
                [0.120490659, -0.035029431, -0.005249445],
                [0.156059522, -0.041685377, 0.004952978],
                [-0.251333213, -0.009072243, -0.00506365],
                [0.131903526, -0.042096876, 0.012443195],
                [0.190044585, -0.044602083, 0.006117124],
            ]
        )

        # 2. coefficients for b
        coefficients_b = np.array(
            [
                [30.92867473, 0.530681714, -0.012001645],
                [30.21210133, 0.414897465, 0.021689596],
                [26.58686237, 0.425916004, 0.028547278],
                [23.88007085, 0.43109144, 0.038119083],
                [33.26829485, 0.42859578, 0.017209431],
                [18.11013691, 0.486399912, 0.02955688],
                [16.9973011, 0.453713419, 0.054643743],
                [29.61141102, 0.4132484, 0.024418947],
            ]
        )

        # 3. get the best guess for a and b given wind speed and latitude
        a_value = coefficients_a[region, 0] + np.exp(
            vmax * coefficients_a[region, 1]
        ) * (1 + coefficients_a[region, 2] * abs(lat))
        b_value = coefficients_b[region, 0] + (vmax - 18) ** coefficients_b[
            region, 1
        ] * (1 + coefficients_b[region, 2] * abs(lat))

        # 4. compute 1000 delta r35 values
        dr35["mode"] = np.exp(np.log(b_value) - a_value**2)
        if probability == 1:
            numbers = np.sort(
                np.exp(np.random.normal(size=(1000, 1)) * a_value + np.log(b_value))
            )
            dr35["mean"] = np.mean(numbers)
            dr35["median"] = np.median(numbers)
            dr35["lowest"] = numbers[int(0.05 * len(numbers))][0]
            dr35["highest"] = numbers[int(0.95 * len(numbers))][0]
            dr35["numbers"] = np.sort(numbers)

    # output
    return [rmax, dr35]


# Definition to compute wind-pressure relation to determine the vmax or the pressure drop
def wpr_holland2008(
    pc=None, pn=None, phi=None, vt=None, dpcdt=None, rhoa=None, SST=None, vmax=None
):
    # used when pc needs to be determined
    if not rhoa:
        if vmax:
            dp1 = np.arange(1, 151 + 5, 5)
            pc1 = pn - dp1
        else:
            dp1 = pn - pc
            pc1 = pc

        if not SST:
            Ts = 28.0 - 3 * (phi - 10) / 20  # surface temperature
        else:
            Ts = SST - 1

        prmw = pc1 + dp1 / 3.7
        qm = 0.9 * (3.802 / prmw) * np.exp(17.67 * Ts / (243.5 + Ts))  # vapor pressure
        Tvs = (Ts + 273.15) * (1.0 + 0.81 * qm)  # virtual surface air temperature
        Rspecific = 287.058
        rhoa = 100 * pc1 / (Rspecific * Tvs)

    # vmax to be determined
    if not vmax:
        dp = pn - pc
        x = 0.6 * (1 - dp / 215)
        bs = (
            -4.4e-5 * dp**2
            + 0.01 * dp
            + 0.03 * dpcdt
            - 0.014 * phi
            + 0.15 * vt**x
            + 1.0
        )
        vmax = np.sqrt(100 * bs * dp / (rhoa * np.e))
        output = vmax
    else:
        vtkmh = vt * 3.6
        vmaxkmh = vmax * 3.6 * 0.88
        dp = (
            0.00592
            * (1 - 0.0687 * vtkmh**0.33)
            * (1 + 0.00285 * abs(phi) ** 1.35)
            * vmaxkmh**1.81
        )
        output = pn - dp

    return output


# Definition to fit Holland 2010 wind field
def fit_wind_field_holland2010(
    vmax, rmax, pc, vtreal, phit, pn, phi_spiral, lat, dpdt, obs, wrad
):
    # Discussion
    # shouldnt we have a switch to only calibrate vt and phi_a for observed radii
    # what about limits on these variables
    # OK with xn calibration

    # function to fit wind field based on Holland 2010

    phi = np.arange(90, -270 - 10, -10)  # radial angles (cartesian, degrees)
    rmax = rmax * 1000  # convert from km to m
    r = np.arange(4000, 1000000 + 4000, 4000)

    # first estimates
    xn = 0.5
    vt = 0.6 * vtreal

    if lat > 0:
        phia = 45  # angle with respect to track angle (cartesian degrees, i.e. counter-clockwise)
    else:
        phia = -45

    # More variables
    dxn = 0.01
    dvt = 0.5
    dphia = 5
    nobs = 0

    for irad in range(np.size(obs["quadrants_radii"], 0)):
        for iquad in range(np.size(obs["quadrants_radii"], 1)):
            if not np.isnan(obs["quadrants_radii"][irad, iquad]):
                nobs = nobs + 1

    # just for plotting
    xx = np.zeros((len(phi), len(r)))
    yy = np.zeros((len(phi), len(r)))
    # plt.pcolor(xx,yy,w)

    for j in range(len(phi)):
        for h in range(len(r)):
            xx[j, h] = 0.001 * r[h] * np.cos(phi[j] * np.pi / 180)
            yy[j, h] = 0.001 * r[h] * np.sin(phi[j] * np.pi / 180)

    if nobs > 0 and vmax > 21:
        # Do three fits
        for irep in range(3):
            # Default fit
            w = compute_wind_field(
                r,
                phi,
                vmax,
                pc,
                rmax,
                pn,
                vtreal,
                phit,
                lat,
                dpdt,
                phi_spiral,
                xn,
                vt,
                phia,
            )
            [mean_error, rms_error, err] = compute_mean_error(r, w, obs, wrad)
            nit = 0

            # 1) now first adjust size of storm with xn
            while True:
                nit = nit + 1
                wu = compute_wind_field(
                    r,
                    phi,
                    vmax,
                    pc,
                    rmax,
                    pn,
                    vtreal,
                    phit,
                    lat,
                    dpdt,
                    phi_spiral,
                    xn + dxn,
                    vt,
                    phia,
                )
                [mean_error_u, rms_error_u, err_u] = compute_mean_error(
                    r, wu, obs, wrad
                )
                wd = compute_wind_field(
                    r,
                    phi,
                    vmax,
                    pc,
                    rmax,
                    pn,
                    vtreal,
                    phit,
                    lat,
                    dpdt,
                    phi_spiral,
                    xn - dxn,
                    vt,
                    phia,
                )
                [mean_error_d, rms_error_d, err_d] = compute_mean_error(
                    r, wd, obs, wrad
                )

                # better with larger value of xn
                if rms_error_u < rms_error:
                    xn = xn + dxn
                    rms_error = rms_error_u

                # better with smaller value of xn
                elif rms_error_d < rms_error:
                    xn = xn - dxn
                    rms_error = rms_error_d

                # optimum reached
                else:
                    break

                # Other criteria
                if xn < 0.3 or xn > 1.0:
                    break
                if nit > 100:
                    break

            nit = 0

            # 2) now the asymmetry magnitude
            while True:
                nit = nit + 1
                wu = compute_wind_field(
                    r,
                    phi,
                    vmax,
                    pc,
                    rmax,
                    pn,
                    vtreal,
                    phit,
                    lat,
                    dpdt,
                    phi_spiral,
                    xn,
                    vt + dvt,
                    phia,
                )
                [mean_error_u, rms_error_u, err_u] = compute_mean_error(
                    r, wu, obs, wrad
                )
                wd = compute_wind_field(
                    r,
                    phi,
                    vmax,
                    pc,
                    rmax,
                    pn,
                    vtreal,
                    phit,
                    lat,
                    dpdt,
                    phi_spiral,
                    xn,
                    vt - dvt,
                    phia,
                )
                [mean_error_d, rms_error_d, err_d] = compute_mean_error(
                    r, wd, obs, wrad
                )

                # better with larger value of vt
                if rms_error_u < rms_error:
                    vt = vt + dvt
                    rms_error = rms_error_u

                # better with smaller value of vt
                elif rms_error_d < rms_error:
                    vt = vt - dvt
                    rms_error = rms_error_d

                # optimum reached
                else:
                    break

                # Other criteria
                if vt < 0.0 or vt > 1.5 * vtreal:
                    break
                if nit > 100:
                    break

            nit = 0

            # 3. now the asymmetry direction
            while True:
                nit = nit + 1

                wu = compute_wind_field(
                    r,
                    phi,
                    vmax,
                    pc,
                    rmax,
                    pn,
                    vtreal,
                    phit,
                    lat,
                    dpdt,
                    phi_spiral,
                    xn,
                    vt,
                    phia + dphia,
                )
                [mean_error_u, rms_error_u, err_u] = compute_mean_error(
                    r, wu, obs, wrad
                )
                wd = compute_wind_field(
                    r,
                    phi,
                    vmax,
                    pc,
                    rmax,
                    pn,
                    vtreal,
                    phit,
                    lat,
                    dpdt,
                    phi_spiral,
                    xn,
                    vt,
                    phia - dphia,
                )
                [mean_error_d, rms_error_d, err_d] = compute_mean_error(
                    r, wd, obs, wrad
                )

                if rms_error_u < rms_error:
                    # better with larger value of phia
                    phia = phia + dphia
                    rms_error = rms_error_u

                elif rms_error_d < rms_error:
                    # better with smaller value of phia
                    phia = phia - dphia
                    rms_error = rms_error_d
                else:
                    # optimum reached
                    break

                if phia < -180:
                    phia = phia + 360

                if phia > 180:
                    phia = phia - 360

                if nit > 100:
                    break

    return [xn, vt, phia]


# definition to compute wind field
def compute_wind_field(
    r, phi, vmax, pc, rmax, pn, vtreal, phit, lat, dpdt, phi_spiral, xn, vt, phia
):
    # Discussion
    # is asymmetry account for properly? I believe there should be a factor in front of ux/vy
    vms = vmax - vt

    # compute wind profile (vr and pr)
    [vr, pr] = holland2010(r, vms, pc, pn, rmax, dpdt, lat, vtreal, xn)

    wind_speed = np.zeros((phi.shape[0], r.shape[0]))
    wind_to_direction_cart = np.zeros((phi.shape[0], r.shape[0]))
    for iphi in range(len(phi)):
        wind_speed[iphi, :] = vr
        if lat >= 0:
            # northern hemisphere
            dr = 90 + phi[iphi] + phi_spiral
        else:
            # southern hemisphere
            dr = -90 + phi[iphi] - phi_spiral
        wind_to_direction_cart[iphi, :] = dr

    ux = vt * np.cos((phit + phia) * np.pi / 180)
    uy = vt * np.sin((phit + phia) * np.pi / 180)

    vx = wind_speed * np.cos(wind_to_direction_cart * np.pi / 180) + ux
    vy = wind_speed * np.sin(wind_to_direction_cart * np.pi / 180) + uy

    wind_speed = np.sqrt(vx**2 + vy**2)

    return wind_speed


# Definition to compute mean error
def compute_mean_error(r, w, obs, wrad):
    # Discussion
    # why are we only accounting for R35?

    # variables
    nrad = np.size(obs["quadrants_radii"], 0)
    # nrad = 1  # not we are only fitting R35, nothing else
    nq = np.size(obs["quadrants_radii"], 1)
    iq1 = [0, 9, 18, 27]
    iq2 = [9, 18, 27, 36]
    err = np.zeros((nq, nrad))

    # Go over the quadrants and radii
    for irad in range(nrad):
        for iquad in range(nq):
            vrad = 0
            for j in range(iq1[iquad], iq2[iquad] + 1):
                ww = w[j, :]
                if not np.isnan(obs["quadrants_radii"][irad, iquad]):
                    # compute wind speed vrad at required radius
                    wf = interp1d(r, ww, bounds_error=False, fill_value=0)
                    w0 = wf(obs["quadrants_radii"][irad, iquad] * 1000)
                    vrad = max(vrad, w0)
                else:
                    # maximum wind speed must be lower than wrad
                    w0 = max(ww)
                    vrad = max(vrad, w0)
            if not np.isnan(obs["quadrants_radii"][irad, iquad]):
                err[iquad, irad] = vrad - wrad[irad]
            else:
                err[iquad, irad] = np.NAN

    # Get error values
    mask = ~np.isnan(err)  # Create the mask
    err = err[mask]
    mean_error = np.nanmean(err)
    rms_error = np.sqrt(np.mean(err**2))

    # Return
    return [mean_error, rms_error, err]


# Definition to compute forward speed and heading
def compute_forward_speed_heading(t, x, y):
    # variables
    forward_speed = np.zeros((len(x)))
    heading = np.zeros((len(x)))
    for it in range(len(x)):
        # Get basics
        geofacy = 111111
        geofacx = geofacy * np.cos(y[it] * np.pi / 180)

        if it == 0:
            # print('Forward')
            # datetime_forward    =
            # dt                  = datetime_forward - datetime_it
            # dt                  = dt.total_seconds()
            dx = (x[it + 1] - x[it]) * geofacx
            dy = (y[it + 1] - y[it]) * geofacy

        elif it == (len(x) - 1):
            # print('Backward')
            # datetime_backward   = datetime.strptime(self.track.datetime[it-1], dateformat_module)
            # coords_backward     = self.track.geometry[it-1]
            # dt                  = datetime_it - datetime_backward
            # dt                  = dt.total_seconds()
            dx = (x[it] - x[it - 1]) * geofacx
            dy = (y[it] - y[it - 1]) * geofacy

        else:
            # Forward
            dx1 = (x[it] - x[it - 1]) * geofacx
            dy1 = (y[it] - y[it - 1]) * geofacy

            # Backward
            dx2 = (x[it + 1] - x[it]) * geofacx
            dy2 = (y[it + 1] - y[it]) * geofacy

            # Combined yields central differences
            # print('Central')
            dx = np.mean([dx1, dx2])
            dy = np.mean([dy1, dy2])

        # Compute angle
        forward_speed[it] = 0.0
        heading[it] = np.arctan2(dy, dx)

    # Return
    return [forward_speed, heading]<|MERGE_RESOLUTION|>--- conflicted
+++ resolved
@@ -168,11 +168,7 @@
             # Read the track
             for i in range(len(lines)):
                 line = lines[i]
-<<<<<<< HEAD
-                if line[0:10] == "##    Date":
-=======
                 if line[0:10] == "##    Date":  # TODO: this seems super sketchy!!!
->>>>>>> 7894ff10
                     break
 
             # Place coordinates in Tropical Cyclone Track
